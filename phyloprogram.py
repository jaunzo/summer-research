"""
Main application. Defines the classes and methods of the application gui.
"""

import tkinter as tk
import tkinter.filedialog
import tkinter.messagebox
from tkinter import (Tk, Canvas, Scrollbar, Menu, Toplevel,
                     Frame, Label, Text, IntVar, Checkbutton)
from network_processing import Network
from matplotlib.backends.backend_tkagg import FigureCanvasTkAgg
import sys, os
import matplotlib.pyplot as plt
from widgets import HoverButton
from phylonetwork import MalformedNewickException
from dialogs import (MultiChoicePrompt, StringInputPrompt)
from widgets import ToolTip
import platform
import webbrowser
import drspr as d
import path
from rspr_graph import RsprGraph


class Program(Tk):
    """
    Class for application that takes a network in extended newick format and displays trees.
    This program can save the network and trees as images or text file.
    """
    def __init__(self):
        super().__init__()
        ORIGINAL_DPI = 96.0
        #Scale the window depending on current monitor's dpi
        self.scale = self._get_dpi() / ORIGINAL_DPI
        self.tk.call("tk", "scaling", self.scale + 0.5)
        
        self.net_frame = None
        self.net_directory = ""
        self.trees_directory = ""
        self.net_fig = None
        self.graph_window = None
        
        self.title("PhyloProgram")
        
        self.scaled_width = self._scale_window(750)
        self.scaled_height = self._scale_window(600)
        
        self.geometry(f"{self.scaled_width}x{self.scaled_height}")
        self.protocol("WM_DELETE_WINDOW", self._exit)
        
        #prompt windows
        self.input_prompt = None
        self.select_leaves_prompt = None
        
        self._initialise_menu_bar()
        self._initialise_tool_bar()
        self._initialise_info_bar()
        
        self.main_frame = Frame(self)
        self.main_frame.pack(side="top", fill="both", expand=1)
        
        #initialise network figure canvas in main window
        self.net_fig = plt.figure("Input network")
        self.net_canvas = FigureCanvasTkAgg(self.net_fig, master=self.main_frame)
        
        self._initialise_main_text_widget()
        
    def _get_dpi(self):
        """
        For private use. Get the dpi of the current screen
        
        Returns
        -------
        int
            DPI of current monitor
        """
        screen = Tk()
        current_dpi = screen.winfo_fpixels("1i")
        screen.destroy()
        return current_dpi
    
    
    def _initialise_menu_bar(self):
        """For private use. Initialise the top menu bar and bind shortcuts"""
        menu_bar = Menu(self)
        
        file_menu = Menu(menu_bar, tearoff=0)
        
        file_menu.add_command(label="Enter network", command=self.new_network, accelerator="Ctrl+N")
        file_menu.add_command(label="Open network...", command=self.open_network, accelerator="Ctrl+O")
        
        file_menu.add_separator()
        
        #drSPR sub menu
        rspr_graph_menu = Menu(file_menu, tearoff=0)
        file_menu.add_cascade(label="Create rSPR graph", menu=rspr_graph_menu)
        rspr_graph_menu.add_command(label="Enter trees", command=lambda: self.new_trees("Create rSPR graph"), accelerator="Ctrl+G")
        rspr_graph_menu.add_command(label="Open trees...", command=lambda: self.open_trees("Create rSPR graph"), accelerator="Ctrl+Shift+G")
        
        drspr_menu = Menu(file_menu, tearoff=0)
        file_menu.add_cascade(label="Calculate drSPR", menu=drspr_menu)
        drspr_menu.add_command(label="Enter trees", command=lambda: self.new_trees("Calculate drSPR"), accelerator="Ctrl+D")
        drspr_menu.add_command(label="Open trees...", command=lambda: self.open_trees("Calculate drSPR"), accelerator="Ctrl+Shift+D")
        
        file_menu.add_separator()
        
        self.save_sub_menu = Menu(file_menu, tearoff=0)
        self.save_sub_menu.add_command(label="Text file", command=self.save_text, accelerator="Ctrl+Shift+T")
        self.save_sub_menu.add_command(label="Images", command=self.save_image, accelerator="Ctrl+Shift+I")
        file_menu.add_cascade(label="Save as...", menu=self.save_sub_menu)
        self.save_sub_menu.entryconfigure("Text file", state = "disabled")
        self.save_sub_menu.entryconfigure("Images", state="disabled")
        self.text_save_enabled = False
        self.image_save_enabled = False
        
        file_menu.add_separator()
        file_menu.add_command(label="Exit", command=self._exit)
        menu_bar.add_cascade(label="File", menu=file_menu)
        
        help_menu = Menu(menu_bar, tearoff=0)
        help_menu.add_command(label="About", command=self.about)
        help_menu.add_command(label="Manual", command=self.manual)
        help_menu.add_command(label="More info", command=self.open_github)
        menu_bar.add_cascade(label="Help", menu=help_menu)
        
        self.config(menu=menu_bar)
        
        self.bind_all("<Control-n>", self.new_network)
        self.bind_all("<Control-o>", self.open_network)
        self.bind_all("<Control-g>", lambda event: self.new_trees("Create rSPR graph"))
        self.bind_all("<Control-G>", lambda event: self.open_trees("Create rSPR graph"))
        self.bind_all("<Control-d>", lambda event: self.new_trees("Calculate drSPR"))
        self.bind_all("<Control-D>", lambda event: self.open_trees("Calculate drSPR"))
        self.bind_all("<Control-T>", self.save_text)
        self.bind_all("<Control-I>", self.save_image)
        
        
    def _initialise_tool_bar(self):
        """For private use. Initialise the tool bar"""
        self.toolbar = Frame(self, bd=1, relief="raised")
        self.toolbar.pack(fill="x")
        
        self.select_leaves_button = HoverButton(self.toolbar, text ="Select leaves", relief="raised",
                                         command=self._select_leaves, state="disabled",
                                                tooltip_text="Enter set leaves to be displayed in trees. By default, all labelled leaves in network are selected")
        
        self.draw_button = HoverButton(self.toolbar, text ="Draw trees/graph", relief="raised",
                                                command=self.generate_trees_graph, state="disabled",
                                                tooltip_text="Draw trees or graph")
        
        self.graphics_enabled = IntVar()
        self.graphics = False
        graphics_check_box = Checkbutton(self.toolbar, text = "Enable graphics",
                                              variable=self.graphics_enabled, command=self.set_graphics)
        graphics_check_box.pack(side="right", padx=(0,10))
        ToolTip(graphics_check_box, "Enable graph visualisation for the next entered network/trees")
        
    
    def _initialise_info_bar(self):
        """For private use. Info bar that displays file opened, number of reticulations and labelled leaves in network"""
        self.info_frame = Frame(self)
        self.info_frame.pack(side="bottom", fill="x")
        
        self.info_label = Label(self.info_frame, text="")
        self.info_label.pack(side="right", padx=(0,10))
        
        self.file_label = Label(self.info_frame, text="")
        self.file_label.pack(side="left", padx=(10, 0))
        
    
    def _update_info_bar(self, filename=""):
        """
        For private use. Update the network info when new network is opened.
        
        Parameters
        ----------
        filename : str, optional
            Name of network/trees file opened
        """
        if self.network:
            num_reticulations = self.network.num_reticulations
            num_labelled_leaves = self.network.num_labelled_leaves
            info_text = f"{num_reticulations} reticulations, {num_labelled_leaves} labelled leaves"
            self.info_label["text"] = info_text
            
        else:
            self.info_label["text"] = ""
        
        self.file_label["text"] = filename
    
        
    def _initialise_main_text_widget(self):
        """Setup the text widget in the main window"""
        self.main_text_widget = Text(self.main_frame, width=25)
        scroll = Scrollbar(self.main_text_widget, command=self.main_text_widget.yview)
        self.main_text_widget['yscrollcommand'] = scroll.set
        scroll.pack(side="right", fill="y")
    
        
    def _enable_tree_tools(self):
        """For private use. Buttons involving trees are enabled when a network has successfully been processed and displayed."""
        self.select_leaves_button.config(state = "normal")
        self.draw_button.config(state = "normal")
        
    def _enable_tree_display(self):
        """For private use. Draw button enabled when graphics enabled"""
        self.select_leaves_button.config(state = "disabled")
        self.draw_button.config(state = "normal")
        
    def _disable_tree_tools(self):
        """For private use. Disable tree buttons in toolbar"""
        self.select_leaves_button.config(state = "disabled")
        self.draw_button.config(state = "disabled")
        
    def _enable_select_leaves(self):
        """For private use. Enable select leaves button and disable draw button in toolbar"""
        self.select_leaves_button.config(state = "normal")
        self.draw_button.config(state = "disabled")
    
    def _enable_save(self):
        """For private use. Save functions are enabled when a network and trees has successfully been processed and displayed."""
        self.text_save_enabled = True
        self.image_save_enabled = True
        self.save_sub_menu.entryconfigure("Text file", state = "normal")
        self.save_sub_menu.entryconfigure("Images", state="normal")
        
    def _enable_text_save(self):
        """For private use. Used when visualisation is disabled. Only save as text enabled"""
        self.text_save_enabled = True
        self.image_save_enabled = False
        self.save_sub_menu.entryconfigure("Text file", state = "normal")
        self.save_sub_menu.entryconfigure("Images", state="disabled")
        
        
    def _scale_window(self, window_length):
        """
        For private use. Scales the window based on calculated scale
        
        Parameters
        ----------
        window_length : int
            Window length dimension
            
        Returns
        -------
        int
            Scaled window length dimension
        """
        return round(window_length * self.scale)
    
    def _select_leaves(self):
        """For private use. Opens multiple choice dialog prompt to select the leaves that will be displayed in the generated trees."""
        if self.select_leaves_prompt:
            self.select_leaves_prompt.update()
            self.select_leaves_prompt.deiconify()
        else:
            self.select_leaves_prompt = MultiChoicePrompt(self, "Select leaves", "Specify the leaves that will be included in the generated trees.", ["All"],
                          customise_option=True, text_placeholder="e.g. 1, 2, 3, 4")
            
            
    def set_graphics(self, *_):
        """Set if the program draws the network and trees."""
        if self.graphics_enabled.get() == 1:
            self.graphics = True
        else:
            self.graphics = False
            
    def about(self):
        """Display overview of program in window"""
        self.about_window = Window(title="About")
        path_file = path.resource_path("about.txt")
        f = open(path_file, "r")
        about_text = f.read()
        text_widget = Text(self.about_window)
        text_widget.insert("1.0", about_text)
        text_widget.pack(expand=True, fill="both")
        text_widget.config(state="disabled")
    
    def manual(self):
        """Display program manual in window"""
        self.manual_window = Window(title="Manual", width=self.scaled_width,
                                    height=self.scaled_height//2)
        path_file = path.resource_path("manual.txt")
        f = open(path_file, "r")
        manual_text = f.read()
        text_widget = Text(self.manual_window, width=30)
        text_widget.insert("1.0", manual_text)
        scroll = Scrollbar(text_widget, command=text_widget.yview)
        text_widget['yscrollcommand'] = scroll.set
        scroll.pack(side="right", fill="y")
        text_widget.pack(expand=True, fill="both")
        text_widget.config(state="disabled")
        
    def open_github(self):
        """Open this program's Github page."""
        webbrowser.open("https://github.com/jaunzo/summer-research", new=2)
        
    def new_network(self, *_):
        """Displays dialog and gets network in extended newick format inputted by the user."""
        self.operation = "Network"
        
        if self.input_prompt:
            self.input_prompt.change_contents("Enter network", "Enter network in extended newick format", "e.g. ((a,(b)#H1), (#H1,c));")
            self.input_prompt.update()
            self.input_prompt.deiconify()
        else:
            self.input_prompt = StringInputPrompt(self, "Enter network", "Enter network in extended newick format", "e.g. ((a,(b)#H1), (#H1,c));")
        
            
    def open_network(self, *_):
        """Displays open file prompt and processes a text file that contains the network in extended newick format."""
        self.operation = "Network"
        
        filename =  tkinter.filedialog.askopenfilename(initialdir = self.net_directory, title = "Open network...",
                                                       filetypes = (("text files","*.txt"),("all files","*.*")))

        path = os.path.split(filename)
        self.net_directory = path[0]
        text_file = path[1]
            
        if filename != "":
            f = open(filename, "r")
            text = f.read().strip()
            
            if text != None:
                network_newick = text[:text.find(";") + 1]
                try:
                    self.generate_network(network_newick, text_file)
                except MalformedNewickException:
                    error_message = "Could not read network.\n\nNetwork requirements:\nNetwork must contain at least one labelled leaf and string must terminate with semicolon."
                    tkinter.messagebox.showerror(title="Open network error", message=error_message)
        
        
    def generate_network(self, net_newick, filename=""):
        """
        Generate the network object and display it depending on graphics mode
        
        Parameters
        ----------
        net_newick : str
            Network in extended newick format
            
        filename : str, optional
            Filename of network opened (default="")
        """
        self.network = Network(net_newick, self.net_fig, self.graphics)
        self._update_info_bar(filename)
        
        self.net_newick = net_newick
        
        if self.graphics:
            self._enable_tree_tools()
            self.main_text_widget.pack_forget()
            self.net_canvas.get_tk_widget().pack(side="top", fill="both", expand=1)
            self.display_network()
        else:
            self._enable_select_leaves()
            self.net_canvas.get_tk_widget().pack_forget()
            self.main_text_widget.pack(expand=True, fill="both")
            self.print_network()
            
            
    def print_network(self):
        """Print out the network in main window. Hide tree window"""
        if self.graph_window:
            self.graph_window.destroy()
            self.graph_window = None
        
        self.main_text_widget.config(state="normal")
        self.main_text_widget.delete('1.0', "end")
        self.main_text_widget.insert("1.0", self.network.text)
        self.main_text_widget.insert("end", "\n\nSelect leaves to generate embedded trees.")
        self.main_text_widget.config(state="disabled")
        
        
    def display_network(self):
        """Display input network in the main window."""
        if self.graph_window:
            self.graph_window.withdraw()
            
        self.net_fig.gca().clear()
        
        try:
            self.network.draw()
            self.net_canvas.draw()
        except (ValueError, ImportError) as e:
            self.net_fig.clear()
            self.net_canvas.get_tk_widget().pack_forget()
            
            error_message = f"Error: {e}\n\nGraphviz must be installed and it's executables must be in the system's PATH."
            tkinter.messagebox.showerror(title="Open network error", message=error_message)
            
            self.graphics_enabled.set(0)
            self.graphics = False
        
        
    def generate_trees_graph(self):
        """Generate the tree/graph object and display them depending on graphics mode."""
        #Get Trees object
        if self.network:
            self.graph_trees = self.network.process()
            self.graph_trees.draw()
            
            if self.network.graphics:
                self.graph_trees.draw()
                #self.display_trees_graph()
            else:
                self.print_trees()
                
        if self.graphics:
            self.display_trees_graph()
        
        
    def print_trees(self):
        """Displays trees generated as text in the main window"""
        self.main_text_widget.config(state="normal")
        self.main_text_widget.delete('1.0', "end")
        self.main_text_widget.insert("1.0", self.network.text)
        self.main_text_widget.insert("end", self.graph_trees.text)
        self.main_text_widget.config(state="disabled")
        
        self._enable_text_save()
    
    def display_trees_graph(self, **kwargs):
        """
        Displays trees in a window when user clicks "Show trees" or selects leaves. Only one trees window is
        displayed at a time
        """
        if self.graph_window:
            self.graph_window.deiconify()
            self.graph_window.replace_graph(self.graph_trees)
        else:
            #Create window
            self.graph_window = GraphWindow(self, self.graph_trees, width=self.scaled_width, height=self.scaled_height, title="Trees", operation=self.operation, **kwargs)            
        
        self._enable_save()
    
    def new_trees(self, operation):
        """
        Displays dialog and gets at least 2 trees in newick format inputted by the user
        
        Parameters
        ----------
        operation : str
            Specifies whether program is running rspr graph or drspr
        """
        self.operation = operation
        
        if self.input_prompt:
            self.input_prompt.change_contents(f"{self.operation}: Enter trees", "Enter at least 2 trees in newick format", "e.g.\n(((1,2),3),4);\n(((1,4),2),3);")
            self.input_prompt.update()
            self.input_prompt.deiconify()
        else:
<<<<<<< HEAD
            self.input_prompt = StringInputPrompt(self, f"{operation}: Enter trees", "Enter at least 2 trees in newick format", "e.g.\n(((1,2),3),4);\n(((1,4),2),3);", self.operation)
=======
            self.input_prompt = StringInputPrompt(self, f"{rspr_operation}: Enter trees", "Enter at least 2 trees in newick format", "e.g.\n(((1,2),3),4);\n(((1,4),2),3);", self.operation)
>>>>>>> d8864f8c

    
    def open_trees(self, operation):
        """
        Opens file that contains at least 2 trees in newick format
        
        Parameters
        ----------
        operation : str
            Specifies whether program is running rspr graph or drspr
        """
        self.operation = operation
        
        filename =  tkinter.filedialog.askopenfilename(initialdir = self.trees_directory, title = f"{self.operation}: Open trees...",
                                                       filetypes = (("text files","*.txt"),("all files","*.*")))

        path = os.path.split(filename)
        self.trees_directory = path[0]
        text_file = path[1]
            
        if filename != "":
            f = open(filename, "r")
            text = f.read().strip()
            
            if text != None and self.operation == "Calculate drSPR":
                try:
                    self.get_drspr(text, text_file)
                except MalformedNewickException:
                    error_message = "Could not read trees.\n\Trees must contain at least one labelled leaf and trees must terminate with semicolon."
                    tkinter.messagebox.showerror(title="Open network error", message=error_message)
            elif text != None and self.operation == "Create rSPR graph":
                self.get_rspr_graph(text, text_file)
                    
    def get_rspr_graph(self, input_trees_string, filename=""):
        """
        Get rspr graph
        
        Parameters
        ----------
        input_trees_string : str
            String containing at least 2 trees in newick format delimited by semicolon
            
        filename : str, optional
            Filename of trees text file opened (default="")
        """
        if self.graph_window:
            self.graph_window.withdraw()
            
        self.network = None
        
        self.graph_trees = RsprGraph(input_trees_string)
        
        self.net_canvas.get_tk_widget().pack_forget()
        self.main_text_widget.pack(expand=True, fill="both")
        self._update_info_bar(filename)
        self.print_rspr_graph()
        
        if self.graphics:
            self._enable_save()
            self._enable_tree_display()
            self.graph_trees.draw()
            
        else:
            self._enable_text_save()
            self._disable_tree_tools()
            
    def print_rspr_graph(self):
        """Print all trees and adjacency list"""
        self.main_text_widget.config(state="normal")
        self.main_text_widget.delete('1.0', "end")
        
        self.main_text_widget.insert("end", self.graph_trees.text)
        self.main_text_widget.config(state="disabled")
        
            
    def get_drspr(self, input_trees, filename=""):
        """
        Get the rspr distance
        
        Parameters
        ----------
        input_trees : str
            String containing at least 2 trees in newick format delimited by semicolon
            
        filename : str, optional
            Filename of trees text file opened (default="")
        """
        if self.graph_window:
            self.graph_window.withdraw()
            
        self.network = None
        input_trees = input_trees.translate(str.maketrans('', '', ' \n\t\r'))
        trees_array = input_trees.split(";")
        
        if not trees_array[-1]:
            trees_array.pop()
        
        (distances, clusters, self.graph_trees) = d.calculate_drspr(trees_array)
        
        self.net_canvas.get_tk_widget().pack_forget()
        self.main_text_widget.pack(expand=True, fill="both")
        self._update_info_bar(filename)
        self.print_drspr(self.graph_trees.trees, distances, clusters)
        
        if self.graphics:
            self._enable_save()
            self._enable_tree_display()
            self.graph_trees.draw()
            
        else:
            self._enable_text_save()
            self._disable_tree_tools()
            
            
    def print_drspr(self, trees_array, distances, clusters):
        """
        Output rspr distance information in the main window
        
        Parameters
        ----------
        trees_array : list[str, PhylogeneticNetwork]
            Array of str or PhylogeneticNetwork objects
            
        distances : list[str]
            Array of distances
            
        clusters : list[str]
            Array of clusters
        """
        self.main_text_widget.config(state="normal")
        self.main_text_widget.delete('1.0', "end")
        
        self.main_text_widget.insert("end", "TREES:\n")
        text = ""

        for tree in trees_array:
            if type(tree) != str:
                text += f"{tree.text}\n"
            else:
                text += f"{tree}\n"
        
        self.main_text_widget.insert("end", text)
        
        length = len(distances)

        if length == 1:
            self.main_text_widget.insert("end", f"\ndrSPR = {distances[0]}\n")
            self.main_text_widget.insert("end", f"Clusters: {clusters[0]}\n")
            
        else:
        
            #Printing matrix
            self.main_text_widget.insert("end", "\nDISTANCE MATRIX:\n")
            for i in range(length):
                self.main_text_widget.insert("end", f"{', '.join(distances[i])}\n")
               
            #Printing cluster
            self.main_text_widget.insert("end", "\n\nCLUSTERS:")
            for i in range(length-1):
                self.main_text_widget.insert("end", f"\nClusters compared with t{i+1}:\n")
                for j in range(i+1, len(clusters[i])):
                    self.main_text_widget.insert("end",
                        f"t{j+1} (drSPR = {distances[i][j]}): {' '.join(clusters[i][j])}\n")
        
        self.main_text_widget.config(state="disabled")
        
    
    
    def save_text(self, *_):
        """Saves network and trees in newick format as a text file in the directory that the user specifies."""
        if self.text_save_enabled:
            if self.network:
                location = self.net_directory
                file_contents = self.network.text
                file_contents += self.graph_trees.text
                title = "Saving network and trees as text file"
            else:
                location = self.trees_directory
                file_contents = self.main_text_widget.get("1.0","end")
                title = "Saving trees as text file"
            
            f =  tkinter.filedialog.asksaveasfile(initialdir = location, title = title, 
                                          filetypes = [("Text file","*.txt")], 
                                          defaultextension = [("Text file", "*.txt")])
            
            if f is None: #if dialog closed with "cancel".
                return
            
            f.write(file_contents)
            f.close()
        
        
    def save_image(self, *_):
        """Saves all figures as a series of images in the directory that the user specifies."""
        if self.image_save_enabled:
            if self.network:
                location = self.net_directory
                title = "Select directory to save network and tree images"
            else:
                location = self.trees_directory
                title = "Select directory to save tree images"
            
            directory = tkinter.filedialog.askdirectory(initialdir = location, title = title)
            
            abs_path = os.path.dirname(__file__)
            export_path = abs_path + directory 

            #Export network
            if directory: #if dialog closed with "cancel".
            
                if self.network:
                    self.net_fig.savefig(export_path + "/network.png", bbox_inches="tight")
                
                #Export trees
                count = 1
                for tree_fig in self.graph_trees.figures:
                    tree_fig.savefig(f"{abs_path}{directory}/trees{str(count)}.png", bbox_inches="tight")
                    count += 1
        
        
    def _exit(self):
        """Display prompt dialog when user exits application."""
        MsgBox = tk.messagebox.askquestion ("Exit Application","Are you sure you want to exit the application?",
                                            icon = "warning")
        if MsgBox == "yes":
            self.destroy()
            exit()
            

class Window(Toplevel):
    """Base class for customised windows."""
    def __init__(self, title, width=0, height=0, **kwargs):
        """
        Parameters
        ----------
        title : str
            Title of the window
            
        width : int, optional
            Width of the window
            
        height : int, optional
            Height of the window
        """
        super().__init__(**kwargs)
        if width == 0 or height == 0:
            self.geometry("")
        else:  
            self.geometry(f"{width}x{height}")
        
        self.title(title)
    
    
    def scroll_setup(self):
        """Make the window have a scrollable panel."""
        self.top_canvas = Canvas(self) #Whole background canvas
        scrollbar = Scrollbar(self, command=self.top_canvas.yview)
        self.top_canvas.configure(yscrollcommand=scrollbar.set)
        
        scrollbar.pack(side="right", fill="y") #position of scroll bar
        self.top_canvas.pack(fill="both", expand=True)
        
        self.frame = Frame(self.top_canvas)
        self.scroll_window = self.top_canvas.create_window(0,0, window=self.frame)
        
        #Configure resizing
        self.frame.bind("<Configure>", self.__handle_frame_resize)
        self.top_canvas.bind("<Configure>", self.__handle_canvas_resize)
        
        #Configure mouse scrolling when cursor is in the window
        self.frame.bind("<Enter>", self._bound_to_mousewheel)
        self.frame.bind("<Leave>", self._unbound_to_mousewheel)
        
    def _bound_to_mousewheel(self, *_):
        """Bind the mouse scroll wheel when cursor enters the window."""
        self.top_canvas.bind_all("<MouseWheel>", self._on_mousewheel)   

    def _unbound_to_mousewheel(self, *_):
        """Unbind the mouse scroll wheel when cursor exits the window."""
        self.top_canvas.unbind_all("<MouseWheel>") 

    def _on_mousewheel(self, event):
        """Configure scroll movement."""
        if platform.system() == "Darwin": #If OS is Mac
            self.top_canvas.yview_scroll(int(-1*(event.delta)), "units")
        else:
            self.top_canvas.yview_scroll(int(-1*(event.delta/120)), "units")
        
    def __handle_canvas_resize(self, event):
        """Resize canvas when window is resized."""
        self.top_canvas.itemconfigure(self.scroll_window, width=event.width)

    def __handle_frame_resize(self, *_):
        """Resize frame when window is resized."""
        self.top_canvas.configure(scrollregion=self.top_canvas.bbox("all"))

        
class GraphWindow(Window):
    """Class for window that displays visualisation of trees and graphs."""
    def __init__(self, main_window, graph_trees, operation, **kwargs):
        """
        Parameters
        ----------
        main_window : Program
            Program class instance which is the program's main window
            
        graph_trees : EmbeddedTrees or Trees or RsprGraph
            Object that contains the tree figures to be displayed
            
        operation : str
            Specifies what function the program is running (embedded trees,
            rspr graph or drspr)
        """
        super().__init__(**kwargs)
        self.main = main_window
        self.canvases = []
        self.protocol("WM_DELETE_WINDOW", self._exit)
        self.operation = operation
        self.graph_trees = graph_trees
        
        self.scroll_setup()
        if self.operation == "Network":
            self._initialise_info_bar()
        self.display_figures()
        
        
    def display_figures(self):
        """Display the figures from the Trees object."""
        self.canvases = []
        for fig in self.graph_trees.figures:
            trees_canvas = FigureCanvasTkAgg(fig, master=self.frame)
            trees_canvas.get_tk_widget().pack(side="top", fill="both", expand=1)
            self.canvases.append(trees_canvas)
            
        self.after_idle(self.top_canvas.yview_moveto, 0)
        plt.close("all") #Close all figures
        
        #Update number of unique trees
        if self.operation == "Network":
            self._update_info_bar()
        
        
    def _update_info_bar(self):
        """Update trees info"""
        if self.main.network:
            num_unique_trees = self.main.graph_trees.num_unique_trees
            num_total_trees = self.main.network.total_trees
            info_text = f"{num_unique_trees} distinct trees, {num_total_trees} total trees"
            self.info_label["text"] = info_text
      
        
    def _initialise_info_bar(self):
        """Setup info bar at bottom which displays number of trees"""
        info_frame = Frame(self)
        num_total_trees = self.main.network.total_trees
        info_frame.pack(side="bottom", fill="x")
        
        num_unique_trees = self.main.graph_trees.num_unique_trees
        info_text = f"{num_unique_trees} distinct trees, {num_total_trees} total trees"
        self.info_label = Label(info_frame, text=info_text)
        self.info_label.pack(anchor="c")
            
    def clear_figures(self):
        """Remove the figures currently displayed in the GraphWindow."""
        for canvas in self.canvases:
            canvas.get_tk_widget().pack_forget()
            canvas.get_tk_widget().destroy()
            
            
    def replace_graph(self, new_graph_trees):
        """
        Replace the trees currently displayed.
        
        Parameters
        ----------
        new_graph_trees : EmbeddedTrees or Trees
            Object that replaces the current trees object
        """
        if self.graph_trees != new_graph_trees or (self.operation == "Network" and self.graph_trees.leaves != new_graph_trees.leaves):
            self.clear_figures()
            self.graph_trees = new_graph_trees
            self.display_figures()
        

    def _exit(self):
        """Hide window"""
        self.withdraw()
        

if __name__ == "__main__":
    program = Program()
    program.mainloop()<|MERGE_RESOLUTION|>--- conflicted
+++ resolved
@@ -451,11 +451,7 @@
             self.input_prompt.update()
             self.input_prompt.deiconify()
         else:
-<<<<<<< HEAD
             self.input_prompt = StringInputPrompt(self, f"{operation}: Enter trees", "Enter at least 2 trees in newick format", "e.g.\n(((1,2),3),4);\n(((1,4),2),3);", self.operation)
-=======
-            self.input_prompt = StringInputPrompt(self, f"{rspr_operation}: Enter trees", "Enter at least 2 trees in newick format", "e.g.\n(((1,2),3),4);\n(((1,4),2),3);", self.operation)
->>>>>>> d8864f8c
 
     
     def open_trees(self, operation):
